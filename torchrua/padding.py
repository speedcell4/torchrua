--- conflicted
+++ resolved
@@ -7,11 +7,7 @@
 from torch.types import Device, Number
 
 from torchrua.catting import cat_sequence
-<<<<<<< HEAD
-from torchrua.core import major_sizes_to_ptr, major_sizes_to_size, CattedSequence
-=======
 from torchrua.core import major_sizes_to_ptr, major_sizes_to_size, CattedSequence, major_sizes_to_indices
->>>>>>> 6e0e55bc
 
 __all__ = [
     'pad_sequence',
@@ -56,19 +52,7 @@
 @torch.no_grad()
 def pad_catted_indices(token_sizes: Tensor, batch_first: bool, device: Device = None):
     if device is None:
-<<<<<<< HEAD
-        if unsorted_indices is not None:
-            device = unsorted_indices.device
-        elif sorted_indices is not None:
-            device = sorted_indices.device
-        else:
-            device = batch_sizes.device
-
-    batch_sizes = batch_sizes.to(device=device)
-    b, t = major_sizes_to_size(sizes=batch_sizes)
-=======
         device = token_sizes.device
->>>>>>> 6e0e55bc
 
     token_sizes = token_sizes.to(device=device)
     t, b = major_sizes_to_size(sizes=token_sizes)
@@ -108,13 +92,8 @@
     if device is None:
         device = (unsorted_indices or sorted_indices or batch_sizes).device
 
-<<<<<<< HEAD
-    token_sizes = token_sizes.to(device=device)
-    t, b = major_sizes_to_size(sizes=token_sizes)
-=======
     batch_sizes = batch_sizes.to(device=device)
     b, t = major_sizes_to_size(sizes=batch_sizes)
->>>>>>> 6e0e55bc
 
     batch_ptr, token_ptr, token_sizes = major_sizes_to_indices(sizes=batch_sizes, device=device)
 
