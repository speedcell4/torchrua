--- conflicted
+++ resolved
@@ -31,19 +31,8 @@
     token_sizes = token_sizes.to(device=device)
     acc_token_sizes = accumulate_sizes(sizes=token_sizes)
 
-<<<<<<< HEAD
-    token_sizes, sorted_indices, unsorted_indices = sizes_to_sorting(
-        sizes=token_sizes, device=device,
-    )
-    token_ptr, batch_ptr, batch_sizes = minor_sizes_to_ptr(
-        sizes=token_sizes,
-        major_ptr=sorted_indices,
-    )
-    indices = acc_token_sizes[batch_ptr] + token_ptr
-=======
     token_sizes, sorted_indices, unsorted_indices = sizes_to_sorting(sizes=token_sizes, device=device)
     token_ptr, batch_ptr, batch_sizes = minor_sizes_to_ptr(sizes=token_sizes, major_ptr=sorted_indices)
->>>>>>> 6e0e55bc
 
     return acc_token_sizes[batch_ptr] + token_ptr, batch_sizes, sorted_indices, unsorted_indices
 
@@ -71,18 +60,8 @@
 
     token_sizes = token_sizes.to(device=device)
 
-<<<<<<< HEAD
-    sorted_token_sizes, sorted_indices, unsorted_indices = sizes_to_sorting(
-        sizes=token_sizes, device=device,
-    )
-    token_ptr, batch_ptr, batch_sizes = minor_sizes_to_ptr(
-        sizes=sorted_token_sizes,
-        major_ptr=sorted_indices,
-    )
-=======
     sorted_token_sizes, sorted_indices, unsorted_indices = sizes_to_sorting(sizes=token_sizes, device=device)
     token_ptr, batch_ptr, batch_sizes = minor_sizes_to_ptr(sizes=sorted_token_sizes, major_ptr=sorted_indices)
->>>>>>> 6e0e55bc
 
     if batch_first:
         return (batch_ptr, token_ptr), batch_sizes, sorted_indices, unsorted_indices
