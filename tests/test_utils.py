--- conflicted
+++ resolved
@@ -47,11 +47,7 @@
 def test_lengths_to_batch_sizes(sentences):
     lengths = torch.tensor([s.size(0) for s in sentences], dtype=torch.long, device=sentences[0].device)
     batch_sizes = lengths_to_batch_sizes(lengths=lengths, device=torch.device('cpu'))
-<<<<<<< HEAD
-    sorted_indices, unsorted_indices = lengths_to_sorted_indices(lengths=lengths, device=sentences[0].device)
-=======
     sorted_indices, unsorted_indices = lengths_to_sorting_indices(lengths=lengths, device=sentences[0].device)
->>>>>>> dbe7fdec
     sorted_sentences = pad_sequence([
         sentences[sorted_index]
         for sorted_index in sorted_indices.detach().cpu().tolist()
@@ -59,7 +55,7 @@
 
     data = torch.cat([
         sorted_sentences[:batch_size, index]
-        for index, batch_size in enumerate(batch_sizes.detach().tolist())
+        for index, batch_size in enumerate(batch_sizes.detach().cpu().tolist())
     ], dim=0)
 
     x = PackedSequence(
