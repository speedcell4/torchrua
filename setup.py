--- conflicted
+++ resolved
@@ -4,17 +4,13 @@
 
 setup(
     name=name,
-<<<<<<< HEAD
-    version='0.1.1',
-=======
     version='0.2.0',
->>>>>>> dbe7fdec
     packages=[package for package in find_packages() if package.startswith(name)],
     url='http://github.com/speedcell4/torchrua',
     license='MIT',
     author='speedcell4',
     author_email='speedcell4@gmail.com',
-    description='Rua variable-length Tensors with PackedSequence!',
+    description='Manipulate your variable-length Tensors',
     python_requires='>=3.7',
     install_requires=[
         'numpy',
